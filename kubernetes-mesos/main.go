--- conflicted
+++ resolved
@@ -56,7 +56,6 @@
 		"further assumed that port 443 on the cluster's public address is proxied to this "+
 		"port.")
 	address               = util.IP(net.ParseIP("127.0.0.1"))
-<<<<<<< HEAD
 	publicAddressOverride = flag.String("public_address_override", "", ""+
 		"Public serving address. Read only port will be opened on this address, "+
 		"and it is assumed that port 443 at this address will be proxied/redirected "+
@@ -90,27 +89,10 @@
 	mesosMaster  = flag.String("mesos_master", "localhost:5050", "Location of leading Mesos master. Default localhost:5050.")
 	executorPath = flag.String("executor_path", "", "Location of the kubernetes executor executable")
 	proxyPath    = flag.String("proxy_path", "", "Location of the kubernetes proxy executable")
-=======
-	apiPrefix             = flag.String("api_prefix", "/api", "The prefix for API requests on the server. Default '/api'")
-	storageVersion        = flag.String("storage_version", "", "The version to store resources with. Defaults to server preferred")
-	minionPort            = flag.Uint("minion_port", 10250, "The port at which kubelet will be listening on the minions. Default 10250.")
-	healthCheckMinions    = flag.Bool("health_check_minions", true, "If true, health check minions and filter unhealthy ones. Default true.")
-	minionCacheTTL        = flag.Duration("minion_cache_ttl", 30*time.Second, "Duration of time to cache minion information. Default 30 seconds.")
-	eventTTL              = flag.Duration("event_ttl", 48*time.Hour, "Amount of time to retain events. Default 2 days.")
-	tokenAuthFile         = flag.String("token_auth_file", "", "If set, the file that will be used to secure the API server via token authentication.")
-	etcdServerList        util.StringList
-	etcdConfigFile        = flag.String("etcd_config", "", "The config file for the etcd client. Mutually exclusive with -etcd_servers.")
-	corsAllowedOriginList util.StringList
-	allowPrivileged       = flag.Bool("allow_privileged", false, "If true, allow privileged containers. Default false.")
-	enableLogsSupport     = flag.Bool("enable_logs_support", true, "Enables server endpoint for log collection. Default true.")
-	mesosMaster           = flag.String("mesos_master", "localhost:5050", "Location of leading Mesos master. Default localhost:5050.")
-	executorPath          = flag.String("executor_path", "", "Location of the kubernetes executor executable")
-	proxyPath             = flag.String("proxy_path", "", "Location of the kubernetes proxy executable")
 	mesosUser             = flag.String("mesos_user", "", "Mesos user for this framework, defaults to the username that owns the framework process.")
 	mesosRole             = flag.String("mesos_role", "", "Mesos role for this framework, defaults to none.")
 	mesosAuthPrincipal    = flag.String("mesos_authentication_principal", "", "Mesos authentication principal.")
 	mesosAuthSecretFile   = flag.String("mesos_authentication_secret_file", "", "Mesos authentication secret file.")
->>>>>>> eeec0d65
 )
 
 const (
